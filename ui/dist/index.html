<!DOCTYPE html>
<html lang="en">
<head>
    <meta charset="UTF-8" />
    <meta name="viewport" content="width=device-width, initial-scale=1.0" />
    <meta
        http-equiv="Content-Security-Policy"
        content="default-src 'self'; style-src 'self' 'unsafe-inline'; img-src 'self' http://127.0.0.1:* data: blob:; connect-src 'self' http://127.0.0.1:*; script-src 'self' 'sha256-GRUzBA7PzKYug7pqxv5rJaec5bwDCw1Vo6/IXwvD3Tc='"
    />

    <title>PocketBase</title>

    <link rel="apple-touch-icon" sizes="180x180" href="./images/favicon/apple-touch-icon.png">
    <link rel="icon" type="image/png" sizes="32x32" href="./images/favicon/favicon-32x32.png">
    <link rel="icon" type="image/png" sizes="16x16" href="./images/favicon/favicon-16x16.png">
    <link rel="manifest" href="./images/favicon/site.webmanifest">
    <link rel="mask-icon" href="./images/favicon/safari-pinned-tab.svg" color="#000000">
    <link rel="shortcut icon" href="./images/favicon/favicon.ico">
    <meta name="msapplication-TileColor" content="#ffffff">
    <meta name="msapplication-config" content="/images/favicon/browserconfig.xml">
    <meta name="theme-color" content="#ffffff">

    <!-- prefetch common tinymce resources to speed up the initial loading times -->
    <link rel="prefetch" href="./libs/tinymce/skins/content/default/content.min.css" as="style" />
    <link rel="prefetch" href="./libs/tinymce/skins/ui/pocketbase/skin.min.css" as="style" />
    <link rel="prefetch" href="./libs/tinymce/skins/ui/pocketbase/content.min.css" as="style" />
    <link rel="prefetch" href="./libs/tinymce/tinymce.min.js" as="script" />
    <link rel="prefetch" href="./libs/tinymce/themes/silver/theme.min.js" as="script" />
    <link rel="prefetch" href="./libs/tinymce/models/dom/model.min.js" as="script" />
    <link rel="prefetch" href="./libs/tinymce/icons/default/icons.min.js" as="script" />
    <link rel="prefetch" href="./libs/tinymce/plugins/directionality/plugin.min.js" as="script" />
    <link rel="prefetch" href="./libs/tinymce/plugins/autoresize/plugin.min.js" as="script" />
    <link rel="prefetch" href="./libs/tinymce/plugins/autolink/plugin.min.js" as="script" />
    <link rel="prefetch" href="./libs/tinymce/plugins/lists/plugin.min.js" as="script" />
    <link rel="prefetch" href="./libs/tinymce/plugins/link/plugin.min.js" as="script" />
    <link rel="prefetch" href="./libs/tinymce/plugins/image/plugin.min.js" as="script" />
    <link rel="prefetch" href="./libs/tinymce/plugins/searchreplace/plugin.min.js" as="script" />
    <link rel="prefetch" href="./libs/tinymce/plugins/fullscreen/plugin.min.js" as="script" />
    <link rel="prefetch" href="./libs/tinymce/plugins/media/plugin.min.js" as="script" />
    <link rel="prefetch" href="./libs/tinymce/plugins/table/plugin.min.js" as="script" />
    <link rel="prefetch" href="./libs/tinymce/plugins/code/plugin.min.js" as="script" />
    <link rel="prefetch" href="./libs/tinymce/plugins/codesample/plugin.min.js" as="script" />

    <script>
        window.Prism = window.Prism || {};
        window.Prism.manual = true;
    </script>
<<<<<<< HEAD
  <script type="module" crossorigin src="./assets/index-47fb2c5c.js"></script>
=======
  <script type="module" crossorigin src="./assets/index-c90cdf06.js"></script>
>>>>>>> 592b7e85
  <link rel="stylesheet" href="./assets/index-02776dd3.css">
</head>
<body>
    <div id="app"></div>
    
</body>
</html><|MERGE_RESOLUTION|>--- conflicted
+++ resolved
@@ -45,11 +45,7 @@
         window.Prism = window.Prism || {};
         window.Prism.manual = true;
     </script>
-<<<<<<< HEAD
-  <script type="module" crossorigin src="./assets/index-47fb2c5c.js"></script>
-=======
-  <script type="module" crossorigin src="./assets/index-c90cdf06.js"></script>
->>>>>>> 592b7e85
+  <script type="module" crossorigin src="./assets/index-bbdd6884.js"></script>
   <link rel="stylesheet" href="./assets/index-02776dd3.css">
 </head>
 <body>
