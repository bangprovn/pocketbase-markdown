<!DOCTYPE html>
<html lang="en">
<head>
    <meta charset="UTF-8" />
    <meta name="viewport" content="width=device-width, initial-scale=1.0" />
    <meta
        http-equiv="Content-Security-Policy"
        content="default-src 'self'; style-src 'self' 'unsafe-inline'; img-src 'self' http://127.0.0.1:* data: blob:; connect-src 'self' http://127.0.0.1:*; script-src 'self' 'sha256-GRUzBA7PzKYug7pqxv5rJaec5bwDCw1Vo6/IXwvD3Tc='"
    />

    <title>PocketBase</title>

    <link rel="apple-touch-icon" sizes="180x180" href="./images/favicon/apple-touch-icon.png">
    <link rel="icon" type="image/png" sizes="32x32" href="./images/favicon/favicon-32x32.png">
    <link rel="icon" type="image/png" sizes="16x16" href="./images/favicon/favicon-16x16.png">
    <link rel="manifest" href="./images/favicon/site.webmanifest">
    <link rel="mask-icon" href="./images/favicon/safari-pinned-tab.svg" color="#000000">
    <link rel="shortcut icon" href="./images/favicon/favicon.ico">
    <meta name="msapplication-TileColor" content="#ffffff">
    <meta name="msapplication-config" content="/images/favicon/browserconfig.xml">
    <meta name="theme-color" content="#ffffff">

    <!-- prefetch common tinymce resources to speed up the initial loading times -->
    <link rel="prefetch" href="./libs/tinymce/skins/content/default/content.min.css" as="style" />
    <link rel="prefetch" href="./libs/tinymce/skins/ui/pocketbase/skin.min.css" as="style" />
    <link rel="prefetch" href="./libs/tinymce/skins/ui/pocketbase/content.min.css" as="style" />
    <link rel="prefetch" href="./libs/tinymce/tinymce.min.js" as="script" />
    <link rel="prefetch" href="./libs/tinymce/themes/silver/theme.min.js" as="script" />
    <link rel="prefetch" href="./libs/tinymce/models/dom/model.min.js" as="script" />
    <link rel="prefetch" href="./libs/tinymce/icons/default/icons.min.js" as="script" />
    <link rel="prefetch" href="./libs/tinymce/plugins/directionality/plugin.min.js" as="script" />
    <link rel="prefetch" href="./libs/tinymce/plugins/autoresize/plugin.min.js" as="script" />
    <link rel="prefetch" href="./libs/tinymce/plugins/autolink/plugin.min.js" as="script" />
    <link rel="prefetch" href="./libs/tinymce/plugins/lists/plugin.min.js" as="script" />
    <link rel="prefetch" href="./libs/tinymce/plugins/link/plugin.min.js" as="script" />
    <link rel="prefetch" href="./libs/tinymce/plugins/image/plugin.min.js" as="script" />
    <link rel="prefetch" href="./libs/tinymce/plugins/searchreplace/plugin.min.js" as="script" />
    <link rel="prefetch" href="./libs/tinymce/plugins/fullscreen/plugin.min.js" as="script" />
    <link rel="prefetch" href="./libs/tinymce/plugins/media/plugin.min.js" as="script" />
    <link rel="prefetch" href="./libs/tinymce/plugins/table/plugin.min.js" as="script" />
    <link rel="prefetch" href="./libs/tinymce/plugins/code/plugin.min.js" as="script" />
    <link rel="prefetch" href="./libs/tinymce/plugins/codesample/plugin.min.js" as="script" />

    <script>
        window.Prism = window.Prism || {};
        window.Prism.manual = true;
    </script>
<<<<<<< HEAD
  <script type="module" crossorigin src="./assets/index-bbdd6884.js"></script>
  <link rel="stylesheet" href="./assets/index-02776dd3.css">
=======
  <script type="module" crossorigin src="./assets/index-437f67fb.js"></script>
  <link rel="stylesheet" href="./assets/index-25ce7929.css">
>>>>>>> d0352aa3
</head>
<body>
    <div id="app"></div>
    
</body>
</html><|MERGE_RESOLUTION|>--- conflicted
+++ resolved
@@ -45,13 +45,8 @@
         window.Prism = window.Prism || {};
         window.Prism.manual = true;
     </script>
-<<<<<<< HEAD
-  <script type="module" crossorigin src="./assets/index-bbdd6884.js"></script>
-  <link rel="stylesheet" href="./assets/index-02776dd3.css">
-=======
-  <script type="module" crossorigin src="./assets/index-437f67fb.js"></script>
+  <script type="module" crossorigin src="./assets/index-11d487e2.js"></script>
   <link rel="stylesheet" href="./assets/index-25ce7929.css">
->>>>>>> d0352aa3
 </head>
 <body>
     <div id="app"></div>
