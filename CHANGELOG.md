<<<<<<< HEAD
## v0.26.0 (WIP)

- ⚠️ Prioritized the user submitted non-empty `createData.email` (_it will be unverified_) when creating the PocketBase user during the first OAuth2 auth.

- Load the request info context during password/OAuth2/OTP authentication ([#6402](https://github.com/pocketbase/pocketbase/issues/6402)).
    This could be helpful in case you want to target the auth method as part of the MFA and Auth API rules.
    For example, to disable MFA for the OAuth2 auth could be expressed as `@request.context != "oauth2"` MFA rule.
    (@todo docs)

- Added `$os.stat(file)` JSVM helper ([#6407](https://github.com/pocketbase/pocketbase/discussions/6407)).
=======
## v0.25.3

- Added a temporary exception for Backblaze S3 endpoints to exclude the new `aws-sdk-go-v2` checksum headers ([#6440](https://github.com/pocketbase/pocketbase/discussions/6440)).
>>>>>>> c0b7762a


## v0.25.2

- Fixed realtime delete event not being fired for `RecordProxy`-ies and added basic realtime record resolve automated tests ([#6433](https://github.com/pocketbase/pocketbase/issues/6433)).


## v0.25.1

- Fixed the batch API Preview success sample response.

- Bumped GitHub action min Go version to 1.23.6 as it comes with a [minor security fix](https://github.com/golang/go/issues?q=milestone%3AGo1.23.6+label%3ACherryPickApproved) for the ppc64le build.


## v0.25.0

- ⚠️ Upgraded Google OAuth2 auth, token and userinfo endpoints to their latest versions.
    _For users that don't do anything custom with the Google OAuth2 data or the OAuth2 auth URL, this should be a non-breaking change. The exceptions that I could find are:_
    - `/v3/userinfo` auth response changes:
        ```
        meta.rawUser.id             => meta.rawUser.sub
        meta.rawUser.verified_email => meta.rawUser.email_verified
        ```
    - `/v2/auth` query parameters changes:
        If you are specifying custom `approval_prompt=force` query parameter for the OAuth2 auth URL, you'll have to replace it with **`prompt=consent`**.

- Added Trakt OAuth2 provider ([#6338](https://github.com/pocketbase/pocketbase/pull/6338); thanks @aidan-)

- Added support for case-insensitive password auth based on the related UNIQUE index field collation ([#6337](https://github.com/pocketbase/pocketbase/discussions/6337)).

- Enforced `when_required` for the new AWS SDK request and response checksum validations to allow other non-AWS vendors to catch up with new AWS SDK changes (see [#6313](https://github.com/pocketbase/pocketbase/discussions/6313) and [aws/aws-sdk-go-v2#2960](https://github.com/aws/aws-sdk-go-v2/discussions/2960)).
    _You can set the environment variables `AWS_REQUEST_CHECKSUM_CALCULATION` and `AWS_RESPONSE_CHECKSUM_VALIDATION` to `when_supported` if your S3 vendor supports the [new default integrity protections](https://docs.aws.amazon.com/sdkref/latest/guide/feature-dataintegrity.html)._

- Soft-deprecated `Record.GetUploadedFiles` in favor of `Record.GetUnsavedFiles` to minimize the ambiguities what the method do ([#6269](https://github.com/pocketbase/pocketbase/discussions/6269)).

- Replaced archived `github.com/AlecAivazis/survey` dependency with a simpler  `osutils.YesNoPrompt(message, fallback)` helper.

- Upgraded to `golang-jwt/jwt/v5`.

- Added JSVM `new Timezone(name)` binding for constructing `time.Location` value ([#6219](https://github.com/pocketbase/pocketbase/discussions/6219)).

- Added `inflector.Camelize(str)` and `inflector.Singularize(str)` helper methods.

- Use the non-transactional app instance during the realtime records delete access checks to ensure that cascade deleted records with API rules relying on the parent will be resolved.

- Other minor improvements (_replaced all `bool` exists db scans with `int` for broader drivers compatibility, updated API Preview sample error responses, updated UI dependencies, etc._)


## v0.24.4

- Fixed fields extraction for view query with nested comments ([#6309](https://github.com/pocketbase/pocketbase/discussions/6309)).

- Bumped GitHub action min Go version to 1.23.5 as it comes with some [minor security fixes](https://github.com/golang/go/issues?q=milestone%3AGo1.23.5).


## v0.24.3

- Fixed incorrectly reported unique validator error for fields starting with name of another field ([#6281](https://github.com/pocketbase/pocketbase/pull/6281); thanks @svobol13).

- Reload the created/edited records data in the RecordsPicker UI.

- Updated Go dependencies.


## v0.24.2

- Fixed display fields extraction when there are multiple "Presentable" `relation` fields in a single related collection ([#6229](https://github.com/pocketbase/pocketbase/issues/6229)).


## v0.24.1

- Added missing time macros in the UI autocomplete.

- Fixed JSVM types for structs and functions with multiple generic parameters.


## v0.24.0

- ⚠️ Removed the "dry submit" when executing the collections Create API rule
    (you can find more details why this change was introduced and how it could affect your app in https://github.com/pocketbase/pocketbase/discussions/6073).
    For most users it should be non-breaking change, BUT if you have Create API rules that uses self-references or view counters you may have to adjust them manually.
    With this change the "multi-match" operators are also normalized in case the targeted collection doesn't have any records
    (_or in other words, `@collection.example.someField != "test"` will result to `true` if `example` collection has no records because it satisfies the condition that all available "example" records mustn't have `someField` equal to "test"_).
    As a side-effect of all of the above minor changes, the record create API performance has been also improved ~4x times in high concurrent scenarios (500 concurrent clients inserting total of 50k records - [old (58.409064001s)](https://github.com/pocketbase/benchmarks/blob/54140be5fb0102f90034e1370c7f168fbcf0ddf0/results/hetzner_cax41_cgo.md#creating-50000-posts100k-reqs50000-conc500-rulerequestauthid----requestdatapublicisset--true) vs [new (13.580098262s)](https://github.com/pocketbase/benchmarks/blob/7df0466ac9bd62fe0a1056270d20ef82012f0234/results/hetzner_cax41_cgo.md#creating-50000-posts100k-reqs50000-conc500-rulerequestauthid----requestbodypublicisset--true)).

- ⚠️ Changed the type definition of `store.Store[T any]` to `store.Store[K comparable, T any]` to allow support for custom store key types.
    For most users it should be non-breaking change, BUT if you are calling `store.New[any](nil)` instances you'll have to specify the store key type, aka. `store.New[string, any](nil)`.

- Added `@yesterday` and `@tomorrow` datetime filter macros.

- Added `:lower` filter modifier (e.g. `title:lower = "lorem"`).

- Added `mailer.Message.InlineAttachments` field for attaching inline files to an email (_aka. `cid` links_).

- Added cache for the JSVM `arrayOf(m)`, `DynamicModel`, etc. dynamic `reflect` created types.

- Added auth collection select for the settings "Send test email" popup ([#6166](https://github.com/pocketbase/pocketbase/issues/6166)).

- Added `record.SetRandomPassword()` to simplify random password generation usually used in the OAuth2 or OTP record creation flows.
    _The generated ~30 chars random password is assigned directly as bcrypt hash and ignores the `password` field plain value validators like min/max length or regex pattern._

- Added option to list and trigger the registered app level cron jobs via the Web API and UI.

- Added extra validators for the collection field `int64` options (e.g. `FileField.MaxSize`) restricting them to the max safe JSON number (2^53-1).

- Added option to unset/overwrite the default PocketBase superuser installer using `ServeEvent.InstallerFunc`.

- Added `app.FindCachedCollectionReferences(collection, excludeIds)` to speedup records cascade delete almost twice for projects with many collections.

- Added `tests.NewTestAppWithConfig(config)` helper if you need more control over the test configurations like `IsDev`, the number of allowed connections, etc.

- Invalidate all record tokens when the auth record email is changed programmatically or by a superuser ([#5964](https://github.com/pocketbase/pocketbase/issues/5964)).

- Eagerly interrupt waiting for the email alert send in case it takes longer than 15s.

- Normalized the hidden fields filter checks and allow targetting hidden fields in the List API rule.

- Fixed "Unique identify fields" input not refreshing on unique indexes change ([#6184](https://github.com/pocketbase/pocketbase/issues/6184)).


## v0.23.12

- Added warning logs in case of mismatched `modernc.org/sqlite` and `modernc.org/libc` versions ([#6136](https://github.com/pocketbase/pocketbase/issues/6136#issuecomment-2556336962)).

- Skipped the default body size limit middleware for the backup upload endpoint ([#6152](https://github.com/pocketbase/pocketbase/issues/6152)).


## v0.23.11

- Upgraded `golang.org/x/net` to 0.33.0 to fix [CVE-2024-45338](https://www.cve.org/CVERecord?id=CVE-2024-45338).
  _PocketBase uses the vulnerable functions primarily for the auto html->text mail generation, but most applications shouldn't be affected unless you are manually embedding unrestricted user provided value in your mail templates._


## v0.23.10

- Renew the superuser file token cache when clicking on the thumb preview or download link ([#6137](https://github.com/pocketbase/pocketbase/discussions/6137)).

- Upgraded `modernc.org/sqlite` to 1.34.3 to fix "disk io" error on arm64 systems.
    _If you are extending PocketBase with Go and upgrading with `go get -u` make sure to manually set in your go.mod the `modernc.org/libc` indirect dependency to v1.55.3, aka. the exact same version the driver is using._


## v0.23.9

- Replaced `strconv.Itoa` with `strconv.FormatInt` to avoid the int64->int conversion overflow on 32-bit platforms ([#6132](https://github.com/pocketbase/pocketbase/discussions/6132)).


## v0.23.8

- Fixed Model->Record and Model->Collection hook events sync for nested and/or inner-hook transactions ([#6122](https://github.com/pocketbase/pocketbase/discussions/6122)).

- Other minor improvements (updated Go and npm deps, added extra escaping for the default mail record params in case the emails are stored as html files, fixed code comment typos, etc.).


## v0.23.7

- Fixed JSVM exception -> Go error unwrapping when throwing errors from non-request hooks ([#6102](https://github.com/pocketbase/pocketbase/discussions/6102)).


## v0.23.6

- Fixed `$filesystem.fileFromURL` documentation and generated type ([#6058](https://github.com/pocketbase/pocketbase/issues/6058)).

- Fixed `X-Forwarded-For` header typo in the suggested UI "Common trusted proxy" headers ([#6063](https://github.com/pocketbase/pocketbase/pull/6063)).

- Updated the `text` field max length validator error message to make it more clear ([#6066](https://github.com/pocketbase/pocketbase/issues/6066)).

- Other minor fixes (updated Go deps, skipped unnecessary validator check when the default primary key pattern is used, updated JSVM types, etc.).


## v0.23.5

- Fixed UI logs search not properly accounting for the "Include requests by superusers" toggle when multiple search expressions are used.

- Fixed `text` field max validation error message ([#6053](https://github.com/pocketbase/pocketbase/issues/6053)).

- Other minor fixes (comment typos, JSVM types update).

- Updated Go deps and the min Go release GitHub action version to 1.23.4.


## v0.23.4

- Fixed `autodate` fields not refreshing when calling `Save` multiple times on the same `Record` instance ([#6000](https://github.com/pocketbase/pocketbase/issues/6000)).

- Added more descriptive test OTP id and failure log message ([#5982](https://github.com/pocketbase/pocketbase/discussions/5982)).

- Moved the default UI CSP from meta tag to response header ([#5995](https://github.com/pocketbase/pocketbase/discussions/5995)).

- Updated Go and npm dependencies.


## v0.23.3

- Fixed Gzip middleware not applying when serving static files.

- Fixed `Record.Fresh()`/`Record.Clone()` methods not properly cloning `autodate` fields ([#5973](https://github.com/pocketbase/pocketbase/discussions/5973)).


## v0.23.2

- Fixed `RecordQuery()` custom struct scanning ([#5958](https://github.com/pocketbase/pocketbase/discussions/5958)).

- Fixed `--dev` log query print formatting.

- Added support for passing more than one id in the `Hook.Unbind` method for consistency with the router.

- Added collection rules change list in the confirmation popup
  (_to avoid getting anoying during development, the rules confirmation currently is enabled only when using https_).


## v0.23.1

- Added `RequestEvent.Blob(status, contentType, bytes)` response write helper ([#5940](https://github.com/pocketbase/pocketbase/discussions/5940)).

- Added more descriptive error messages.


## v0.23.0

> [!NOTE]
> You don't have to upgrade to PocketBase v0.23.0 if you are not planning further developing
> your existing app and/or are satisfied with the v0.22.x features set. There are no identified critical issues
> with PocketBase v0.22.x yet and in the case of critical bugs and security vulnerabilities, the fixes
> will be backported for at least until Q1 of 2025 (_if not longer_).
>
> **If you don't plan upgrading make sure to pin the SDKs version to their latest PocketBase v0.22.x compatible:**
> - JS SDK: `<0.22.0`
> - Dart SDK: `<0.19.0`

> [!CAUTION]
> This release introduces many Go/JSVM and Web APIs breaking changes!
>
> Existing `pb_data` will be automatically upgraded with the start of the new executable,
> but custom Go or JSVM (`pb_hooks`, `pb_migrations`) and JS/Dart SDK code will have to be migrated manually.
> Please refer to the below upgrade guides:
> - Go:   https://pocketbase.io/v023upgrade/go/.
> - JSVM: https://pocketbase.io/v023upgrade/jsvm/.
>
> If you had already switched to some of the earlier `<v0.23.0-rc14` versions and have generated a full collections snapshot migration (aka. `./pocketbase migrate collections`), then you may have to regenerate the migration file to ensure that it includes the latest changes.

PocketBase v0.23.0 is a major refactor of the internals with the overall goal of making PocketBase an easier to use Go framework.
There are a lot of changes but to highlight some of the most notable ones:

- New and more [detailed documentation](https://pocketbase.io/docs/).
  _The old documentation could be accessed at [pocketbase.io/old](https://pocketbase.io/old/)._
- Replaced `echo` with a new router built on top of the Go 1.22 `net/http` mux enhancements.
- Merged `daos` packages in `core.App` to simplify the DB operations (_the `models` package structs are also migrated in `core`_).
- Option to specify custom `DBConnect` function as part of the app configuration to allow different `database/sql` SQLite drivers (_turso/libsql, sqlcipher, etc._) and custom builds.
  _Note that we no longer loads the `mattn/go-sqlite3` driver by default when building with `CGO_ENABLED=1` to avoid `multiple definition` linker errors in case different CGO SQLite drivers or builds are used. You can find an example how to enable it back if you want to in the [new documentation](https://pocketbase.io/docs/go-overview/#github-commattngo-sqlite3)._
- New hooks allowing better control over the execution chain and error handling (_including wrapping an entire hook chain in a single DB transaction_).
- Various `Record` model improvements (_support for get/set modifiers, simplfied file upload by treating the file(s) as regular field value like `record.Set("document", file)`, etc._).
- Dedicated fields structs with safer defaults to make it easier creating/updating collections programmatically.
- Option to mark field as "Hidden", disallowing regular users to read or modify it (_there is also a dedicated Record hook to hide/unhide Record fields programmatically from a single place_).
- Option to customize the default system collection fields (`id`, `email`, `password`, etc.).
- Admins are now system `_superusers` auth records.
- Builtin rate limiter (_supports tags, wildcards and exact routes matching_).
- Batch/transactional Web API endpoint.
- Impersonate Web API endpoint (_it could be also used for generating fixed/non-refreshable superuser tokens, aka. "API keys"_).
- Support for custom user request activity log attributes.
- One-Time Password (OTP) auth method (_via email code_).
- Multi-Factor Authentication (MFA) support (_currently requires any 2 different auth methods to be used_).
- Support for Record "proxy/projection" in preparation for the planned autogeneration of typed Go record models.
- Linear OAuth2 provider ([#5909](https://github.com/pocketbase/pocketbase/pull/5909); thanks @chnfyi).
- WakaTime OAuth2 provider ([#5829](https://github.com/pocketbase/pocketbase/pull/5829); thanks @tigawanna).
- Notion OAuth2 provider ([#4999](https://github.com/pocketbase/pocketbase/pull/4999); thanks @s-li1).
- monday.com OAuth2 provider ([#5346](https://github.com/pocketbase/pocketbase/pull/5346); thanks @Jaytpa01).
- New Instagram provider compatible with the new Instagram Login APIs ([#5588](https://github.com/pocketbase/pocketbase/pull/5588); thanks @pnmcosta).
    _The provider key is `instagram2` to prevent conflicts with existing linked users._
- Option to retrieve the OIDC OAuth2 user info from the `id_token` payload for the cases when the provider doesn't have a dedicated user info endpoint.
- Various minor UI improvements (_recursive `Presentable` view, slightly different collection options organization, zoom/pan for the logs chart, etc._)
- and many more...

#### Go/JSVM APIs changes

> - Go:   https://pocketbase.io/v023upgrade/go/.
> - JSVM: https://pocketbase.io/v023upgrade/jsvm/.

#### SDKs changes

- [JS SDK v0.22.0](https://github.com/pocketbase/js-sdk/blob/master/CHANGELOG.md)
- [Dart SDK v0.19.0](https://github.com/pocketbase/dart-sdk/blob/master/CHANGELOG.md)

#### Web APIs changes

- New `POST /api/batch` endpoint.

- New `GET /api/collections/meta/scaffolds` endpoint.

- New `DELETE /api/collections/{collection}/truncate` endpoint.

- New `POST /api/collections/{collection}/request-otp` endpoint.

- New `POST /api/collections/{collection}/auth-with-otp` endpoint.

- New `POST /api/collections/{collection}/impersonate/{id}` endpoint.

- ⚠️ If you are constructing requests to `/api/*` routes manually remove the trailing slash (_there is no longer trailing slash removal middleware registered by default_).

- ⚠️ Removed `/api/admins/*` endpoints because admins are converted to `_superusers` auth collection records.

- ⚠️ Previously when uploading new files to a multiple `file` field, new files were automatically appended to the existing field values.
     This behaviour has changed with v0.23+ and for consistency with the other multi-valued fields when uploading new files they will replace the old ones. If you want to prepend or append new files to an existing multiple `file` field value you can use the `+` prefix or suffix:
     ```js
     "documents": [file1, file2]  // => [file1_name, file2_name]
     "+documents": [file1, file2] // => [file1_name, file2_name, old1_name, old2_name]
     "documents+": [file1, file2] // => [old1_name, old2_name, file1_name, file2_name]
     ```

- ⚠️ Removed `GET /records/{id}/external-auths` and `DELETE /records/{id}/external-auths/{provider}` endpoints because this is now handled by sending list and delete requests to the `_externalAuths` collection.

- ⚠️ Changes to the app settings model fields and response (+new options such as `trustedProxy`, `rateLimits`, `batch`, etc.). The app settings Web APIs are mostly used by the Dashboard UI and rarely by the end users, but if you want to check all settings changes please refer to the [Settings Go struct](https://github.com/pocketbase/pocketbase/blob/develop/core/settings_model.go#L121).

- ⚠️ New flatten Collection model and fields structure. The Collection model Web APIs are mostly used by the Dashboard UI and rarely by the end users, but if you want to check all changes please refer to the [Collection Go struct](https://github.com/pocketbase/pocketbase/blob/develop/core/collection_model.go#L308).

- ⚠️ The top level error response `code` key was renamed to `status` for consistency with the Go APIs.
    The error field key remains `code`:
    ```js
    {
        "status": 400, // <-- old: "code"
        "message": "Failed to create record.",
        "data": {
            "title": {
                "code": "validation_required",
                "message": "Missing required value."
            }
        }
    }
    ```

- ⚠️ New fields in the `GET /api/collections/{collection}/auth-methods` response.
    _The old `authProviders`, `usernamePassword`, `emailPassword` fields are still returned in the response but are considered deprecated and will be removed in the future._
    ```js
    {
        "mfa": {
            "duration": 100,
            "enabled": true
        },
        "otp": {
            "duration": 0,
            "enabled": false
        },
        "password": {
            "enabled": true,
            "identityFields": ["email", "username"]
        },
        "oauth2": {
            "enabled": true,
            "providers": [{"name": "gitlab", ...}, {"name": "google", ...}]
        },
        // old fields...
    }
    ```

- ⚠️ Soft-deprecated the OAuth2 auth success `meta.avatarUrl` field in favour of `meta.avatarURL`.<|MERGE_RESOLUTION|>--- conflicted
+++ resolved
@@ -1,4 +1,3 @@
-<<<<<<< HEAD
 ## v0.26.0 (WIP)
 
 - ⚠️ Prioritized the user submitted non-empty `createData.email` (_it will be unverified_) when creating the PocketBase user during the first OAuth2 auth.
@@ -9,11 +8,11 @@
     (@todo docs)
 
 - Added `$os.stat(file)` JSVM helper ([#6407](https://github.com/pocketbase/pocketbase/discussions/6407)).
-=======
+
+
 ## v0.25.3
 
 - Added a temporary exception for Backblaze S3 endpoints to exclude the new `aws-sdk-go-v2` checksum headers ([#6440](https://github.com/pocketbase/pocketbase/discussions/6440)).
->>>>>>> c0b7762a
 
 
 ## v0.25.2
