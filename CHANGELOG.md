--- conflicted
+++ resolved
@@ -1,4 +1,8 @@
-<<<<<<< HEAD
+## v0.20.0-rc2
+
+- Synced with the recent fixes in v0.19.3.
+
+
 ## v0.20.0-rc
 
 **⚠️ This is a prerelease intended primarily for test purposes.**
@@ -29,7 +33,8 @@
     ```
 
 - Other minor fixes and impovements (eg. added negative string number normalization support for the `json` field type)
-=======
+
+
 ## v0.19.3
 
 - Added the release notes to the console output of `./pocketbase update` ([#3685](https://github.com/pocketbase/pocketbase/discussions/3685)).
@@ -38,7 +43,6 @@
 
 - Relaxed the OAuth2 redirect url validation to allow any string value ([#3689](https://github.com/pocketbase/pocketbase/pull/3689); thanks @sergeypdev).
   _Note that the redirect url format is still bound to the accepted values by the specific OAuth2 provider._
->>>>>>> f4f3724b
 
 
 ## v0.19.2
