<<<<<<< HEAD
## (WIP) v0.12.0

- Added PDF file previews ([#1548](https://github.com/pocketbase/pocketbase/pull/1548); thanks @mjadobson).

- Added video and audio file previews.

- Added `filesystem.GetFile()` helper to read files through the FileSystem abstraction ([#1578](https://github.com/pocketbase/pocketbase/pull/1578); thanks @avarabyeu).

- Added LiveChat OAuth2 provider ([#1573](https://github.com/pocketbase/pocketbase/pull/1573); thanks @mariosant).

- Added Authentik OAuth2 provider ([#1377](https://github.com/pocketbase/pocketbase/pull/1377); thanks @pr0ton11).

- Added rich text editor (`editor`) field for HTML content based on TinyMCE ([#370](https://github.com/pocketbase/pocketbase/issues/370)).

- Added new event hooks:

  ```go
  OnRecordBeforeAuthWithPasswordRequest()
  OnRecordAfterAuthWithPasswordRequest()
  OnRecordBeforeAuthWithOAuth2Request()
  OnRecordAfterAuthWithOAuth2Request()
  OnRecordBeforeAuthRefreshRequest()
  OnRecordAfterAuthRefreshRequest()
  OnAdminBeforeAuthWithPasswordRequest()
  OnAdminAfterAuthWithPasswordRequest()
  OnAdminBeforeAuthRefreshRequest()
  OnAdminAfterAuthRefreshRequest()
  OnAdminBeforeRequestPasswordResetRequest()
  OnAdminAfterRequestPasswordResetRequest()
  OnAdminBeforeConfirmPasswordResetRequest()
  OnAdminAfterConfirmPasswordResetRequest()
  ```

- Refactored all `forms` Submit interceptors to use a Generic data type as their payload.

- Added new helper `apis.RecordAuthResponse(app, httpContext, record, meta)` to return a standard Record auth API response ([#1623](https://github.com/pocketbase/pocketbase/issues/1623)).
=======
## v0.11.3

- Fix realtime API panic on concurrent clients iteration ([#1628](https://github.com/pocketbase/pocketbase/issues/1628))

  - `app.SubscriptionsBroker().Clients()` now returns a shallow copy of the underlying map.

  - Added `Discard()` and `IsDiscarded()` helper methods to the `subscriptions.Client` interface.

  - Slow clients should no longer "block" the main action completion.
>>>>>>> a74d2274


## v0.11.2

- Fixed `fs.DeleteByPrefix()` hang on invalid S3 settings ([#1575](https://github.com/pocketbase/pocketbase/discussions/1575#discussioncomment-4661089)).

- Updated file(s) delete to run in the background on record/collection delete to avoid blocking the delete model transaction.
  _Currently the cascade files delete operation is treated as "non-critical" and in case of an error it is just logged during debug._
  _This will be improved in the near future with the planned async job queue implementation._


## v0.11.1

- Unescaped path parameter values ([#1552](https://github.com/pocketbase/pocketbase/issues/1552)).


## v0.11.0

- Added `+` and `-` body field modifiers for `number`, `files`, `select` and `relation` fields.
  ```js
  {
    // oldValue + 2
    "someNumber+": 2,

    // oldValue + ["id1", "id2"] - ["id3"]
    "someRelation+": ["id1", "id2"],
    "someRelation-": ["id3"],

    // delete single file by its name (file fields supports only the "-" modifier!)
    "someFile-": "filename.png",
  }
  ```
  _Note1: `@request.data.someField` will contain the final resolved value._

  _Note2: The old index (`"field.0":null`) and filename (`"field.filename.png":null`) based suffixed syntax for deleting files is still supported._

- ! Added support for multi-match/match-all request data and collection multi-valued fields (`select`, `relation`) conditions.
  If you want a "at least one of" type of condition, you can prefix the operator with `?`.
  ```js
  // for each someRelA.someRelB record require the "status" field to be "active"
  someRelA.someRelB.status = "active"

  // OR for "at least one of" condition
  someRelA.someRelB.status ?= "active"
  ```
  _**Note: Previously the behavior for multi-valued fields was as the "at least one of" type.
  The release comes with system db migration that will update your existing API rules (if needed) to preserve the compatibility.
  If you have multi-select or multi-relation filter checks in your client-side code and want to preserve the old behavior, you'll have to prefix with `?` your operators.**_

- Added support for querying `@request.data.someRelField.*` relation fields.
  ```js
  // example submitted data: {"someRel": "REL_RECORD_ID"}
  @request.data.someRel.status = "active"
  ```

- Added `:isset` modifier for the static request data fields.
  ```js
  // prevent changing the "role" field
  @request.data.role:isset = false
  ```

- Added `:length` modifier for the arrayable request data and collection fields (`select`, `file`, `relation`).
  ```js
  // example submitted data: {"someSelectField": ["val1", "val2"]}
  @request.data.someSelectField:length = 2

  // check existing record field length
  someSelectField:length = 2
  ```

- Added `:each` modifier support for the multi-`select` request data and collection field.
  ```js
  // check if all selected rows has "pb_" prefix
  roles:each ~ 'pb_%'
  ```

- Improved the Admin UI filters autocomplete.

- Added `@random` sort key for `RANDOM()` sorted list results.

- Added Strava OAuth2 provider ([#1443](https://github.com/pocketbase/pocketbase/pull/1443); thanks @szsascha).

- Added Gitee OAuth2 provider ([#1448](https://github.com/pocketbase/pocketbase/pull/1448); thanks @yuxiang-gao).

- Added IME status check to the textarea keydown handler ([#1370](https://github.com/pocketbase/pocketbase/pull/1370); thanks @tenthree).

- Added `filesystem.NewFileFromBytes()` helper ([#1420](https://github.com/pocketbase/pocketbase/pull/1420); thanks @dschissler).

- Added support for reordering uploaded multiple files.

- Added `webp` to the default images mime type presets list ([#1469](https://github.com/pocketbase/pocketbase/pull/1469); thanks @khairulhaaziq).

- Added the OAuth2 refresh token to the auth meta response ([#1487](https://github.com/pocketbase/pocketbase/issues/1487)).

- Fixed the text wrapping in the Admin UI listing searchbar ([#1416](https://github.com/pocketbase/pocketbase/issues/1416)).

- Fixed number field value output in the records listing ([#1447](https://github.com/pocketbase/pocketbase/issues/1447)).

- Fixed duplicated settings view pages caused by uncompleted transitions ([#1498](https://github.com/pocketbase/pocketbase/issues/1498)).

- Allowed sending `Authorization` header with the `/auth-with-password` record and admin login requests ([#1494](https://github.com/pocketbase/pocketbase/discussions/1494)).

- `migrate down` now reverts migrations in the applied order.

- Added additional list-bucket check in the S3 config test API.

- Other minor improvements.


## v0.10.4

- Fixed `Record.MergeExpand` panic when the main model expand map is not initialized ([#1365](https://github.com/pocketbase/pocketbase/issues/1365)).


## v0.10.3

- ! Renamed the metadata key `original_filename` to `original-filename` due to an S3 file upload error caused by the underscore character ([#1343](https://github.com/pocketbase/pocketbase/pull/1343); thanks @yuxiang-gao).

- Fixed request verification docs api url ([#1332](https://github.com/pocketbase/pocketbase/pull/1332); thanks @JoyMajumdar2001)

- Excluded `collectionId` and `collectionName` from the displayable relation props list ([1322](https://github.com/pocketbase/pocketbase/issues/1322); thanks @dhall2).


## v0.10.2

- Fixed nested multiple expands with shared path ([#586](https://github.com/pocketbase/pocketbase/issues/586#issuecomment-1357784227)).
  A new helper method `models.Record.MergeExpand(map[string]any)` was also added to simplify the expand handling and unit testing.


## v0.10.1

- Fixed nested transactions deadlock when authenticating with OAuth2 ([#1291](https://github.com/pocketbase/pocketbase/issues/1291)).


## v0.10.0

- Added `/api/health` endpoint (thanks @MarvinJWendt).

- Added support for SMTP `LOGIN` auth for Microsoft/Outlook and other providers that don't support the `PLAIN` auth method ([#1217](https://github.com/pocketbase/pocketbase/discussions/1217#discussioncomment-4387970)).

- Reduced memory consumption (you can expect ~20% less allocated memory).

- Added support for split (concurrent and nonconcurrent) DB connections pool increasing even further the concurrent throughput without blocking reads on heavy write load.

- Improved record references delete performance.

- Removed the unnecessary parenthesis in the generated filter SQL query, reducing the "_parse stack overflow_" errors.

- Fixed `~` expressions backslash literal escaping ([#1231](https://github.com/pocketbase/pocketbase/discussions/1231)).

- Refactored the `core.app.Bootstrap()` to be called before starting the cobra commands ([#1267](https://github.com/pocketbase/pocketbase/discussions/1267)).

- ! Changed `pocketbase.NewWithConfig(config Config)` to `pocketbase.NewWithConfig(config *Config)` and added 4 new config settings:
  ```go
  DataMaxOpenConns int // default to core.DefaultDataMaxOpenConns
  DataMaxIdleConns int // default to core.DefaultDataMaxIdleConns
  LogsMaxOpenConns int // default to core.DefaultLogsMaxOpenConns
  LogsMaxIdleConns int // default to core.DefaultLogsMaxIdleConns
  ```

- Added new helper method `core.App.IsBootstrapped()` to check the current app bootstrap state.

- ! Changed `core.NewBaseApp(dir, encryptionEnv, isDebug)` to `NewBaseApp(config *BaseAppConfig)`.

- ! Removed `rest.UploadedFile` struct (see below `filesystem.File`).

- Added generic file resource struct that allows loading and uploading file content from
  different sources (at the moment multipart/form-data requests and from the local filesystem).
  ```
  filesystem.File{}
  filesystem.NewFileFromPath(path)
  filesystem.NewFileFromMultipart(multipartHeader)
  filesystem/System.UploadFile(file)
  ```

- Refactored `forms.RecordUpsert` to allow more easily loading and removing files programmatically.
  ```
  forms.RecordUpsert.AddFiles(key, filesystem.File...) // add new filesystem.File to the form for upload
  forms.RecordUpsert.RemoveFiles(key, filenames...)     // marks the filenames for deletion
  ```

- Trigger the `password` validators if any of the others password change fields is set.


## v0.9.2

- Fixed field column name conflict on record deletion ([#1220](https://github.com/pocketbase/pocketbase/discussions/1220)).


## v0.9.1

- Moved the record file upload and delete out of the db transaction to minimize the locking times.

- Added `Dao` query semaphore and base fail/retry handling to improve the concurrent writes throughput ([#1187](https://github.com/pocketbase/pocketbase/issues/1187)).

- Fixed records cascade deletion when there are "A<->B" relation references.

- Replaced `c.QueryString()` with `c.QueryParams().Encode()` to allow loading middleware modified query parameters in the default crud actions ([#1210](https://github.com/pocketbase/pocketbase/discussions/1210)).

- Fixed the datetime field not triggering the `onChange` event on manual field edit and added a "Clear" button ([#1219](https://github.com/pocketbase/pocketbase/issues/1219)).

- Updated the GitHub goreleaser action to use go 1.19.4 since it comes with [some security fixes](https://github.com/golang/go/issues?q=milestone%3AGo1.19.4+label%3ACherryPickApproved).


## v0.9.0

- Fixed concurrent multi-relation cascade update/delete ([#1138](https://github.com/pocketbase/pocketbase/issues/1138)).

- Added the raw OAuth2 user data (`meta.rawUser`) and OAuth2 access token (`meta.accessToken`) to the auth response ([#654](https://github.com/pocketbase/pocketbase/discussions/654)).

- `BaseModel.UnmarkAsNew()` method was renamed to `BaseModel.MarkAsNotNew()`.
  Additionally, to simplify the insert model queries with custom IDs, it is no longer required to call `MarkAsNew()` for manually initialized models with set ID since now this is the default state.
  When the model is populated with values from the database (eg. after row `Scan`) it will be marked automatically as "not new".

- Added `Record.OriginalCopy()` method that returns a new `Record` copy populated with the initially loaded record data (useful if you want to compare old and new field values).

- Added new event hooks:
  ```go
  app.OnBeforeBootstrap()
  app.OnAfterBootstrap()
  app.OnBeforeApiError()
  app.OnAfterApiError()
  app.OnRealtimeDisconnectRequest()
  app.OnRealtimeBeforeMessageSend()
  app.OnRealtimeAfterMessageSend()
  app.OnRecordBeforeRequestPasswordResetRequest()
  app.OnRecordAfterRequestPasswordResetRequest()
  app.OnRecordBeforeConfirmPasswordResetRequest()
  app.OnRecordAfterConfirmPasswordResetRequest()
  app.OnRecordBeforeRequestVerificationRequest()
  app.OnRecordAfterRequestVerificationRequest()
  app.OnRecordBeforeConfirmVerificationRequest()
  app.OnRecordAfterConfirmVerificationRequest()
  app.OnRecordBeforeRequestEmailChangeRequest()
  app.OnRecordAfterRequestEmailChangeRequest()
  app.OnRecordBeforeConfirmEmailChangeRequest()
  app.OnRecordAfterConfirmEmailChangeRequest()
  ```

- The original uploaded file name is now stored as metadata under the `original_filename` key. It could be accessed via:
  ```go
  fs, _ := app.NewFilesystem()
  defer fs.Close()

  attrs, _ := fs.Attributes(fikeKey)
  attrs.Metadata["original_name"]
  ```

- Added support for `Partial/Range` file requests ([#1125](https://github.com/pocketbase/pocketbase/issues/1125)).
  This is a minor breaking change if you are using `filesystem.Serve` (eg. as part of a custom `OnFileDownloadRequest` hook):
  ```go
  // old
  filesystem.Serve(res, e.ServedPath, e.ServedName)

  // new
  filesystem.Serve(res, req, e.ServedPath, e.ServedName)
  ```

- Refactored the `migrate` command to support **external JavaScript migration files** using an embedded JS interpreter ([goja](https://github.com/dop251/goja)).
  This allow writing custom migration scripts such as programmatically creating collections,
  initializing default settings, running data imports, etc., with a JavaScript API very similar to the Go one (_more documentation will be available soon_).

  The `migrate` command is available by default for the prebuilt executable,
  but if you use PocketBase as framework you need register it manually:
  ```go
  migrationsDir := "" // default to "pb_migrations" (for js) and "migrations" (for go)

  // load js files if you want to allow loading external JavaScript migrations
  jsvm.MustRegisterMigrations(app, &jsvm.MigrationsOptions{
    Dir: migrationsDir,
  })

  // register the `migrate` command
  migratecmd.MustRegister(app, app.RootCmd, &migratecmd.Options{
    TemplateLang: migratecmd.TemplateLangJS, // or migratecmd.TemplateLangGo (default)
    Dir:          migrationsDir,
    Automigrate:  true,
  })
  ```

  **The refactoring also comes with automigrations support.**

  If `Automigrate` is enabled (`true` by default for the prebuilt executable; can be disabled with `--automigrate=0`),
  PocketBase will generate seamlessly in the background JS (or Go) migration file with your collection changes.
  **The directory with the JS migrations can be committed to your git repo.**
  All migrations (Go and JS) are automatically executed on server start.
  Also note that the auto generated migrations are granural (in contrast to the `migrate collections` snapshot command)
  and allow multiple developers to do changes on the collections independently (even editing the same collection) miniziming the eventual merge conflicts.
  Here is a sample JS migration file that will be generated if you for example edit a single collection name:
  ```js
  // pb_migrations/1669663597_updated_posts_old.js
  migrate((db) => {
    // up
    const dao = new Dao(db)
    const collection = dao.findCollectionByNameOrId("lngf8rb3dqu86r3")
    collection.name = "posts_new"
    return dao.saveCollection(collection)
  }, (db) => {
    // down
    const dao = new Dao(db)
    const collection = dao.findCollectionByNameOrId("lngf8rb3dqu86r3")
    collection.name = "posts_old"
    return dao.saveCollection(collection)
  })
  ```

- Added new `Dao` helpers to make it easier fetching and updating the app settings from a migration:
  ```go
  dao.FindSettings([optEncryptionKey])
  dao.SaveSettings(newSettings, [optEncryptionKey])
  ```

- Moved `core.Settings` to `models/settings.Settings`:
  ```
  core.Settings{}           -> settings.Settings{}
  core.NewSettings()        -> settings.New()
  core.MetaConfig{}         -> settings.MetaConfig{}
  core.LogsConfig{}         -> settings.LogsConfig{}
  core.SmtpConfig{}         -> settings.SmtpConfig{}
  core.S3Config{}           -> settings.S3Config{}
  core.TokenConfig{}        -> settings.TokenConfig{}
  core.AuthProviderConfig{} -> settings.AuthProviderConfig{}
  ```

- Changed the `mailer.Mailer` interface (**minor breaking if you are sending custom emails**):
  ```go
  // Old:
  app.NewMailClient().Send(from, to, subject, html, attachments?)

  // New:
  app.NewMailClient().Send(&mailer.Message{
    From: from,
    To: to,
    Subject: subject,
    HTML: html,
    Attachments: attachments,
    // new configurable fields
    Bcc: []string{"bcc1@example.com", "bcc2@example.com"},
    Cc: []string{"cc1@example.com", "cc2@example.com"},
    Headers: map[string]string{"Custom-Header": "test"},
    Text: "custom plain text version",
  })
  ```
  The new `*mailer.Message` struct is also now a member of the `MailerRecordEvent` and `MailerAdminEvent` events.

- Other minor UI fixes and improvements


## v0.8.0

**⚠️ This release contains breaking changes and requires some manual migration steps!**

The biggest change is the merge of the `User` models and the `profiles` collection per [#376](https://github.com/pocketbase/pocketbase/issues/376).
There is no longer `user` type field and the users are just an "auth" collection (we now support **collection types**, currently only "base" and "auth").
This should simplify the users management and at the same time allow us to have unlimited multiple "auth" collections each with their own custom fields and authentication options (eg. staff, client, etc.).

In addition to the `Users` and `profiles` merge, this release comes with several other improvements:

- Added indirect expand support [#312](https://github.com/pocketbase/pocketbase/issues/312#issuecomment-1242893496).

- The `json` field type now supports filtering and sorting [#423](https://github.com/pocketbase/pocketbase/issues/423#issuecomment-1258302125).

- The `relation` field now allows unlimited `maxSelect` (aka. without upper limit).

- Added support for combined email/username + password authentication (see below `authWithPassword()`).

- Added support for full _"manager-subordinate"_ users management, including a special API rule to allow directly changing system fields like email, password, etc. without requiring `oldPassword` or other user verification.

- Enabled OAuth2 account linking on authorized request from the same auth collection (_this is useful for example if the OAuth2 provider doesn't return an email and you want to associate it with the current logged in user_).

- Added option to toggle the record columns visibility from the table listing.

- Added support for collection schema fields reordering.

- Added several new OAuth2 providers (Microsoft Azure AD, Spotify, Twitch, Kakao).

- Improved memory usage on large file uploads [#835](https://github.com/pocketbase/pocketbase/discussions/835).

- More detailed API preview docs and site documentation (the repo is located at https://github.com/pocketbase/site).

- Other minor performance improvements (mostly related to the search apis).

### Migrate from v0.7.x

- **[Data](#data)**
- **[SDKs](#sdks)**
- **[API](#api)**
- **[Internals](#internals)**

#### Data

The merge of users and profiles comes with several required db changes.
The easiest way to apply them is to use the new temporary `upgrade` command:

```sh
# make sure to have a copy of your pb_data in case something fails
cp -r ./pb_data ./pb_data_backup

# run the upgrade command
./pocketbase08 upgrade

# start the application as usual
./pocketbase08 serve
```

The upgrade command:

- Creates a new `users` collection with merged fields from the `_users` table and the `profiles` collection.
  The new user records will have the ids from the `profiles` collection.
- Changes all `user` type fields to `relation` and update the references to point to the new user ids.
- Renames all `@collection.profiles.*`, `@request.user.*` and `@request.user.profile.*` filters to `@collection.users.*` and `@request.auth.*`.
- Appends `2` to all **schema field names** and **api filter rules** that conflicts with the new system reserved ones:
  ```
  collectionId   => collectionId2
  collectionName => collectionName2
  expand         => expand2

  // only for the "profiles" collection fields:
  username               => username2
  email                  => email2
  emailVisibility        => emailVisibility2
  verified               => verified2
  tokenKey               => tokenKey2
  passwordHash           => passwordHash2
  lastResetSentAt        => lastResetSentAt2
  lastVerificationSentAt => lastVerificationSentAt2
  ```

#### SDKs

Please check the individual SDK package changelog and apply the necessary changes in your code:

- [**JavaScript SDK changelog**](https://github.com/pocketbase/js-sdk/blob/master/CHANGELOG.md)
  ```sh
  npm install pocketbase@latest --save
  ```

- [**Dart SDK changelog**](https://github.com/pocketbase/dart-sdk/blob/master/CHANGELOG.md)

  ```sh
  dart pub add pocketbase:^0.5.0
  # or with Flutter:
  flutter pub add pocketbase:^0.5.0
  ```

#### API

> _**You don't have to read this if you are using an official SDK.**_

- The authorization schema is no longer necessary. Now it is auto detected from the JWT token payload:
  <table class="d-table" width="100%">
    <tr>
      <th>Old</th>
      <th>New</th>
    </tr>
    <tr valign="top">
      <td>Authorization: Admin TOKEN</td>
      <td>Authorization: TOKEN</td>
    </tr>
    <tr valign="top">
      <td>Authorization: User TOKEN</td>
      <td>Authorization: TOKEN</td>
    </tr>
  </table>

- All datetime stings are now returned in ISO8601 format - with _Z_ suffix and space as separator between the date and time part:
  <table class="d-table" width="100%">
    <tr>
      <th>Old</th>
      <th>New</th>
    </tr>
    <tr valign="top">
      <td>2022-01-02 03:04:05.678</td>
      <td>2022-01-02 03:04:05.678<strong>Z</strong></td>
    </tr>
  </table>

- Removed the `@` prefix from the system record fields for easier json parsing:
  <table class="d-table" width="100%">
    <tr>
      <th>Old</th>
      <th>New</th>
    </tr>
    <tr valign="top">
      <td><strong>@</strong>collectionId</td>
      <td>collectionId</td>
    </tr>
    <tr valign="top">
      <td><strong>@</strong>collectionName</td>
      <td>collectionName</td>
    </tr>
    <tr valign="top">
      <td><strong>@</strong>expand</td>
      <td>expand</td>
    </tr>
  </table>

- All users api handlers are moved under `/api/collections/:collection/`:
  <table class="d-table" width="100%">
    <tr>
      <th>Old</th>
      <th>New</th>
    </tr>
    <tr valign="top">
      <td>
        <em>GET /api/<strong>users</strong>/auth-methods</em>
      </td>
      <td>
        <em>GET /api/<strong>collections/:collection</strong>/auth-methods</em>
      </td>
    </tr>
    <tr valign="top">
      <td>
        <em>POST /api/<strong>users/refresh</strong></em>
      </td>
      <td>
        <em>POST /api/<strong>collections/:collection/auth-refresh</strong></em>
      </td>
    </tr>
    <tr valign="top">
      <td><em>POST /api/<strong>users/auth-via-oauth2</strong></em></td>
      <td>
        <em>POST /api/<strong>collections/:collection/auth-with-oauth2</strong></em>
        <br/>
        <em>You can now also pass optional <code>createData</code> object on OAuth2 sign-up.</em>
        <br/>
        <em>Also please note that now required user/profile fields are properly validated when creating new auth model on OAuth2 sign-up.</em>
      </td>
    </tr>
    <tr valign="top">
      <td><em>POST /api/<strong>users/auth-via-email</strong></em></td>
      <td>
        <em>POST /api/<strong>collections/:collection/auth-with-password</strong></em>
        <br/>
        <em>Handles username/email + password authentication.</em>
        <br/>
        <code>{"identity": "usernameOrEmail", "password": "123456"}</code>
      </td>
    </tr>
    <tr valign="top">
      <td><em>POST /api/<strong>users</strong>/request-password-reset</em></td>
      <td><em>POST /api/<strong>collections/:collection</strong>/request-password-reset</em></td>
    </tr>
    <tr valign="top">
      <td><em>POST /api/<strong>users</strong>/confirm-password-reset</em></td>
      <td><em>POST /api/<strong>collections/:collection</strong>/confirm-password-reset</em></td>
    </tr>
    <tr valign="top">
      <td><em>POST /api/<strong>users</strong>/request-verification</em></td>
      <td><em>POST /api/<strong>collections/:collection</strong>/request-verification</em></td>
    </tr>
    <tr valign="top">
      <td><em>POST /api/<strong>users</strong>/confirm-verification</em></td>
      <td><em>POST /api/<strong>collections/:collection</strong>/confirm-verification</em></td>
    </tr>
    <tr valign="top">
      <td><em>POST /api/<strong>users</strong>/request-email-change</em></td>
      <td><em>POST /api/<strong>collections/:collection</strong>/request-email-change</em></td>
    </tr>
    <tr valign="top">
      <td><em>POST /api/<strong>users</strong>/confirm-email-change</em></td>
      <td><em>POST /api/<strong>collections/:collection</strong>/confirm-email-change</em></td>
    </tr>
    <tr valign="top">
      <td><em>GET /api/<strong>users</strong></em></td>
      <td><em>GET /api/<strong>collections/:collection/records</strong></em></td>
    </tr>
    <tr valign="top">
      <td><em>GET /api/<strong>users</strong>/:id</em></td>
      <td><em>GET /api/<strong>collections/:collection/records</strong>/:id</em></td>
    </tr>
    <tr valign="top">
      <td><em>POST /api/<strong>users</strong></em></td>
      <td><em>POST /api/<strong>collections/:collection/records</strong></em></td>
    </tr>
    <tr valign="top">
      <td><em>PATCH /api/<strong>users</strong>/:id</em></td>
      <td><em>PATCH /api/<strong>collections/:collection/records</strong>/:id</em></td>
    </tr>
    <tr valign="top">
      <td><em>DELETE /api/<strong>users</strong>/:id</em></td>
      <td><em>DELETE /api/<strong>collections/:collection/records</strong>/:id</em></td>
    </tr>
    <tr valign="top">
      <td><em>GET /api/<strong>users</strong>/:id/external-auths</em></td>
      <td><em>GET /api/<strong>collections/:collection/records</strong>/:id/external-auths</em></td>
    </tr>
    <tr valign="top">
      <td><em>DELETE /api/<strong>users</strong>/:id/external-auths/:provider</em></td>
      <td><em>DELETE /api/<strong>collections/:collection/records</strong>/:id/external-auths/:provider</em></td>
    </tr>
  </table>

  _In relation to the above changes, the `user` property in the auth response is renamed to `record`._

- The admins api was also updated for consistency with the users api changes:
  <table class="d-table" width="100%">
    <tr>
      <th>Old</th>
      <th>New</th>
    </tr>
    <tr valign="top">
      <td>
        <em>POST /api/admins/<strong>refresh</strong></em>
      </td>
      <td>
        <em>POST /api/admins/<strong>auth-refresh</strong></em>
      </td>
    </tr>
    <tr valign="top">
      <td><em>POST /api/admins/<strong>auth-via-email</strong></em></td>
      <td>
        <em>POST /api/admins/<strong>auth-with-password</strong></em>
        <br />
        <code>{"identity": "test@example.com", "password": "123456"}</code>
        <br />
        (notice that the <code>email</code> body field was renamed to <code>identity</code>)
      </td>
    </tr>
  </table>

- To prevent confusion with the auth method responses, the following endpoints now returns 204 with empty body (previously 200 with token and auth model):
  ```
  POST /api/admins/confirm-password-reset
  POST /api/collections/:collection/confirm-password-reset
  POST /api/collections/:collection/confirm-verification
  POST /api/collections/:collection/confirm-email-change
  ```

- Renamed the "user" related settings fields returned by `GET /api/settings`:
  <table class="d-table" width="100%">
    <tr>
      <th>Old</th>
      <th>New</th>
    </tr>
    <tr valign="top">
      <td><strong>user</strong>AuthToken</td>
      <td><strong>record</strong>AuthToken</td>
    </tr>
    <tr valign="top">
      <td><strong>user</strong>PasswordResetToken</td>
      <td><strong>record</strong>PasswordResetToken</td>
    </tr>
    <tr valign="top">
      <td><strong>user</strong>EmailChangeToken</td>
      <td><strong>record</strong>EmailChangeToken</td>
    </tr>
    <tr valign="top">
      <td><strong>user</strong>VerificationToken</td>
      <td><strong>record</strong>VerificationToken</td>
    </tr>
  </table>

#### Internals

> _**You don't have to read this if you are not using PocketBase as framework.**_

- Removed `forms.New*WithConfig()` factories to minimize ambiguities.
  If you need to pass a transaction Dao you can use the new `SetDao(dao)` method available to the form instances.

- `forms.RecordUpsert.LoadData(data map[string]any)` now can bulk load external data from a map.
  To load data from a request instance, you could use `forms.RecordUpsert.LoadRequest(r, optKeysPrefix = "")`.

- `schema.RelationOptions.MaxSelect` has new type `*int` (_you can use the new `types.Pointer(123)` helper to assign pointer values_).

- Renamed the constant `apis.ContextUserKey` (_"user"_) to `apis.ContextAuthRecordKey` (_"authRecord"_).

- Replaced user related middlewares with their auth record alternative:
  <table class="d-table" width="100%">
    <tr>
      <th>Old</th>
      <th>New</th>
    </tr>
    <tr valign="top">
      <td>apis.Require<strong>User</strong>Auth()</td>
      <td>apis.Require<strong>Record</strong>Auth(<strong>optCollectionNames ...string</strong>)</td>
    </tr>
    <tr valign="top">
      <td>apis.RequireAdminOr<strong>User</strong>Auth()</td>
      <td>apis.RequireAdminOr<strong>Record</strong>Auth(<strong>optCollectionNames ...string</strong>)</td>
    </tr>
    <tr valign="top">
      <td>N/A</td>
      <td>
        <strong>RequireSameContextRecordAuth()</strong>
        <br/>
        <em>(requires the auth record to be from the same context collection)</em>
      </td>
    </tr>
  </table>

- The following record Dao helpers now uses the collection id or name instead of `*models.Collection` instance to reduce the verbosity when fetching records:
  <table class="d-table" width="100%">
    <tr>
      <th>Old</th>
      <th>New</th>
    </tr>
    <tr valign="top">
      <td>dao.FindRecordById(<strong>collection</strong>, ...)</td>
      <td>dao.FindRecordById(<strong>collectionNameOrId</strong>, ...)</td>
    </tr>
    <tr valign="top">
      <td>dao.FindRecordsByIds(<strong>collection</strong>, ...)</td>
      <td>dao.FindRecordsByIds(<strong>collectionNameOrId</strong>, ...)</td>
    </tr>
    <tr valign="top">
      <td>dao.FindRecordsByExpr(<strong>collection</strong>, ...)</td>
      <td>dao.FindRecordsByExpr(<strong>collectionNameOrId</strong>, ...)</td>
    </tr>
    <tr valign="top">
      <td>dao.FindFirstRecordByData(<strong>collection</strong>, ...)</td>
      <td>dao.FindFirstRecordByData(<strong>collectionNameOrId</strong>, ...)</td>
    </tr>
    <tr valign="top">
      <td>dao.IsRecordValueUnique(<strong>collection</strong>, ...)</td>
      <td>dao.IsRecordValueUnique(<strong>collectionNameOrId</strong>, ...)</td>
    </tr>
  </table>

- Replaced all User related Dao helpers with Record equivalents:
  <table class="d-table" width="100%">
    <tr>
      <th>Old</th>
      <th>New</th>
    </tr>
    <tr valign="top">
      <td>dao.UserQuery()</td>
      <td>dao.RecordQuery(collection)</td>
    </tr>
    <tr valign="top">
      <td>dao.FindUserById(id)</td>
      <td>dao.FindRecordById(collectionNameOrId, id)</td>
    </tr>
    <tr valign="top">
      <td>dao.FindUserByToken(token, baseKey)</td>
      <td>dao.FindAuthRecordByToken(token, baseKey)</td>
    </tr>
    <tr valign="top">
      <td>dao.FindUserByEmail(email)</td>
      <td>dao.FindAuthRecordByEmail(collectionNameOrId, email)</td>
    </tr>
    <tr valign="top">
      <td>N/A</td>
      <td>dao.FindAuthRecordByUsername(collectionNameOrId, username)</td>
    </tr>
  </table>

- Moved the formatted `ApiError` struct and factories to the `github.com/pocketbase/pocketbase/apis` subpackage:
  <table class="d-table" width="100%">
    <tr>
      <th>Old</th>
      <th>New</th>
    </tr>
    <tr valign="top">
      <td colspan="2"><em>Import path</em></td>
    </tr>
    <tr valign="top">
      <td>github.com/pocketbase/pocketbase/<strong>tools/rest</strong></td>
      <td>github.com/pocketbase/pocketbase/<strong>apis</strong></td>
    </tr>
    <tr valign="top">
      <td colspan="2"><em>Fields</em></td>
    </tr>
    <tr valign="top">
      <td><strong>rest</strong>.ApiError{}</td>
      <td><strong>apis</strong>.ApiError{}</td>
    </tr>
    <tr valign="top">
      <td><strong>rest</strong>.NewNotFoundError()</td>
      <td><strong>apis</strong>.NewNotFoundError()</td>
    </tr>
    <tr valign="top">
      <td><strong>rest</strong>.NewBadRequestError()</td>
      <td><strong>apis</strong>.NewBadRequestError()</td>
    </tr>
    <tr valign="top">
      <td><strong>rest</strong>.NewForbiddenError()</td>
      <td><strong>apis</strong>.NewForbiddenError()</td>
    </tr>
    <tr valign="top">
      <td><strong>rest</strong>.NewUnauthorizedError()</td>
      <td><strong>apis</strong>.NewUnauthorizedError()</td>
    </tr>
    <tr valign="top">
      <td><strong>rest</strong>.NewApiError()</td>
      <td><strong>apis</strong>.NewApiError()</td>
    </tr>
  </table>

- Renamed `models.Record` helper getters:
  <table class="d-table" width="100%">
    <tr>
      <th>Old</th>
      <th>New</th>
    </tr>
    <tr valign="top">
      <td>Set<strong>DataValue</strong></td>
      <td>Set</td>
    </tr>
    <tr valign="top">
      <td>Get<strong>DataValue</strong></td>
      <td>Get</td>
    </tr>
    <tr valign="top">
      <td>GetBool<strong>DataValue</strong></td>
      <td>GetBool</td>
    </tr>
    <tr valign="top">
      <td>GetString<strong>DataValue</strong></td>
      <td>GetString</td>
    </tr>
    <tr valign="top">
      <td>GetInt<strong>DataValue</strong></td>
      <td>GetInt</td>
    </tr>
    <tr valign="top">
      <td>GetFloat<strong>DataValue</strong></td>
      <td>GetFloat</td>
    </tr>
    <tr valign="top">
      <td>GetTime<strong>DataValue</strong></td>
      <td>GetTime</td>
    </tr>
    <tr valign="top">
      <td>GetDateTime<strong>DataValue</strong></td>
      <td>GetDateTime</td>
    </tr>
    <tr valign="top">
      <td>GetStringSlice<strong>DataValue</strong></td>
      <td>GetStringSlice</td>
    </tr>
  </table>

- Added new auth collection `models.Record` helpers:
  ```go
  func (m *Record) Username() string
  func (m *Record) SetUsername(username string) error
  func (m *Record) Email() string
  func (m *Record) SetEmail(email string) error
  func (m *Record) EmailVisibility() bool
  func (m *Record) SetEmailVisibility(visible bool) error
  func (m *Record) IgnoreEmailVisibility(state bool)
  func (m *Record) Verified() bool
  func (m *Record) SetVerified(verified bool) error
  func (m *Record) TokenKey() string
  func (m *Record) SetTokenKey(key string) error
  func (m *Record) RefreshTokenKey() error
  func (m *Record) LastResetSentAt() types.DateTime
  func (m *Record) SetLastResetSentAt(dateTime types.DateTime) error
  func (m *Record) LastVerificationSentAt() types.DateTime
  func (m *Record) SetLastVerificationSentAt(dateTime types.DateTime) error
  func (m *Record) ValidatePassword(password string) bool
  func (m *Record) SetPassword(password string) error
  ```

- Added option to return serialized custom `models.Record` fields data:
  ```go
  func (m *Record) UnknownData() map[string]any
  func (m *Record) WithUnkownData(state bool)
  ```

- Deleted `model.User`. Now the user data is stored as an auth `models.Record`.
  <table class="d-table" width="100%">
    <tr>
      <th>Old</th>
      <th>New</th>
    </tr>
    <tr valign="top">
      <td>User.Email</td>
      <td>Record.Email()</td>
    </tr>
    <tr valign="top">
      <td>User.TokenKey</td>
      <td>Record.TokenKey()</td>
    </tr>
    <tr valign="top">
      <td>User.Verified</td>
      <td>Record.Verified()</td>
    </tr>
    <tr valign="top">
      <td>User.SetPassword()</td>
      <td>Record.SetPassword()</td>
    </tr>
    <tr valign="top">
      <td>User.RefreshTokenKey()</td>
      <td>Record.RefreshTokenKey()</td>
    </tr>
    <tr valign="top">
      <td colspan="2"><em>etc.</em></td>
    </tr>
  </table>

- Replaced `User` related event hooks with their `Record` alternative:
  <table class="d-table" width="100%">
    <tr>
      <th>Old</th>
      <th>New</th>
    </tr>
    <tr valign="top">
      <td>OnMailerBefore<strong>User</strong>ResetPasswordSend() *hook.Hook[*Mailer<strong>User</strong>Event]</td>
      <td>OnMailerBefore<strong>Record</strong>ResetPasswordSend() *hook.Hook[*Mailer<strong>Record</strong>Event]</td>
    </tr>
    <tr valign="top">
      <td>OnMailerAfter<strong>User</strong>ResetPasswordSend() *hook.Hook[*Mailer<strong>User</strong>Event]</td>
      <td>OnMailerAfter<strong>Record</strong>ResetPasswordSend() *hook.Hook[*Mailer<strong>Record</strong>Event]</td>
    </tr>
    <tr valign="top">
      <td>OnMailerBefore<strong>User</strong>VerificationSend() *hook.Hook[*Mailer<strong>User</strong>Event]</td>
      <td>OnMailerBefore<strong>Record</strong>VerificationSend() *hook.Hook[*Mailer<strong>Record</strong>Event]</td>
    </tr>
    <tr valign="top">
      <td>OnMailerAfter<strong>User</strong>VerificationSend() *hook.Hook[*Mailer<strong>User</strong>Event]</td>
      <td>OnMailerAfter<strong>Record</strong>VerificationSend() *hook.Hook[*Mailer<strong>Record</strong>Event]</td>
    </tr>
    <tr valign="top">
      <td>OnMailerBefore<strong>User</strong>ChangeEmailSend() *hook.Hook[*Mailer<strong>User</strong>Event]</td>
      <td>OnMailerBefore<strong>Record</strong>ChangeEmailSend() *hook.Hook[*Mailer<strong>Record</strong>Event]</td>
    </tr>
    <tr valign="top">
      <td>OnMailerAfter<strong>User</strong>ChangeEmailSend() *hook.Hook[*Mailer<strong>User</strong>Event]</td>
      <td>OnMailerAfter<strong>Record</strong>ChangeEmailSend() *hook.Hook[*Mailer<strong>Record</strong>Event]</td>
    </tr>
    <tr valign="top">
      <td>On<strong>Users</strong>ListRequest() *hook.Hook[*<strong>User</strong>ListEvent]</td>
      <td>On<strong>Records</strong>ListRequest() *hook.Hook[*<strong>Records</strong>ListEvent]</td>
    </tr>
    <tr valign="top">
      <td>On<strong>User</strong>ViewRequest() *hook.Hook[*<strong>User</strong>ViewEvent]</td>
      <td>On<strong>Record</strong>ViewRequest() *hook.Hook[*<strong>Record</strong>ViewEvent]</td>
    </tr>
    <tr valign="top">
      <td>On<strong>User</strong>BeforeCreateRequest() *hook.Hook[*<strong>User</strong>CreateEvent]</td>
      <td>On<strong>Record</strong>BeforeCreateRequest() *hook.Hook[*<strong>Record</strong>CreateEvent]</td>
    </tr>
    <tr valign="top">
      <td>On<strong>User</strong>AfterCreateRequest() *hook.Hook[*<strong>User</strong>CreateEvent]</td>
      <td>On<strong>Record</strong>AfterCreateRequest() *hook.Hook[*<strong>Record</strong>CreateEvent]</td>
    </tr>
    <tr valign="top">
      <td>On<strong>User</strong>BeforeUpdateRequest() *hook.Hook[*<strong>User</strong>UpdateEvent]</td>
      <td>On<strong>Record</strong>BeforeUpdateRequest() *hook.Hook[*<strong>Record</strong>UpdateEvent]</td>
    </tr>
    <tr valign="top">
      <td>On<strong>User</strong>AfterUpdateRequest() *hook.Hook[*<strong>User</strong>UpdateEvent]</td>
      <td>On<strong>Record</strong>AfterUpdateRequest() *hook.Hook[*<strong>Record</strong>UpdateEvent]</td>
    </tr>
    <tr valign="top">
      <td>On<strong>User</strong>BeforeDeleteRequest() *hook.Hook[*<strong>User</strong>DeleteEvent]</td>
      <td>On<strong>Record</strong>BeforeDeleteRequest() *hook.Hook[*<strong>Record</strong>DeleteEvent]</td>
    </tr>
    <tr valign="top">
      <td>On<strong>User</strong>AfterDeleteRequest() *hook.Hook[*<strong>User</strong>DeleteEvent]</td>
      <td>On<strong>Record</strong>AfterDeleteRequest() *hook.Hook[*<strong>Record</strong>DeleteEvent]</td>
    </tr>
    <tr valign="top">
      <td>On<strong>User</strong>AuthRequest() *hook.Hook[*<strong>User</strong>AuthEvent]</td>
      <td>On<strong>Record</strong>AuthRequest() *hook.Hook[*<strong>Record</strong>AuthEvent]</td>
    </tr>
    <tr valign="top">
      <td>On<strong>User</strong>ListExternalAuths() *hook.Hook[*<strong>User</strong>ListExternalAuthsEvent]</td>
      <td>On<strong>Record</strong>ListExternalAuths() *hook.Hook[*<strong>Record</strong>ListExternalAuthsEvent]</td>
    </tr>
    <tr valign="top">
      <td>On<strong>User</strong>BeforeUnlinkExternalAuthRequest() *hook.Hook[*<strong>User</strong>UnlinkExternalAuthEvent]</td>
      <td>On<strong>Record</strong>BeforeUnlinkExternalAuthRequest() *hook.Hook[*<strong>Record</strong>UnlinkExternalAuthEvent]</td>
    </tr>
    <tr valign="top">
      <td>On<strong>User</strong>AfterUnlinkExternalAuthRequest() *hook.Hook[*<strong>User</strong>UnlinkExternalAuthEvent]</td>
      <td>On<strong>Record</strong>AfterUnlinkExternalAuthRequest() *hook.Hook[*<strong>Record</strong>UnlinkExternalAuthEvent]</td>
    </tr>
  </table>

- Replaced `forms.UserEmailLogin{}` with `forms.RecordPasswordLogin{}` (for both username and email depending on which is enabled for the collection).

- Renamed user related `core.Settings` fields:
  <table class="d-table" width="100%">
    <tr>
      <th>Old</th>
      <th>New</th>
    </tr>
    <tr valign="top">
      <td>core.Settings.<strong>User</strong>AuthToken{}</td>
      <td>core.Settings.<strong>Record</strong>AuthToken{}</td>
    </tr>
    <tr valign="top">
      <td>core.Settings.<strong>User</strong>PasswordResetToken{}</td>
      <td>core.Settings.<strong>Record</strong>PasswordResetToken{}</td>
    </tr>
    <tr valign="top">
      <td>core.Settings.<strong>User</strong>EmailChangeToken{}</td>
      <td>core.Settings.<strong>Record</strong>EmailChangeToken{}</td>
    </tr>
    <tr valign="top">
      <td>core.Settings.<strong>User</strong>VerificationToken{}</td>
      <td>core.Settings.<strong>Record</strong>VerificationToken{}</td>
    </tr>
  </table>

- Marked as "Deprecated" and will be removed in v0.9+:
    ```
    core.Settings.EmailAuth{}
    core.EmailAuthConfig{}
    schema.FieldTypeUser
    schema.UserOptions{}
    ```

- The second argument of `apis.StaticDirectoryHandler(fileSystem, enableIndexFallback)` now is used to enable/disable index.html forwarding on missing file (eg. in case of SPA).<|MERGE_RESOLUTION|>--- conflicted
+++ resolved
@@ -1,4 +1,3 @@
-<<<<<<< HEAD
 ## (WIP) v0.12.0
 
 - Added PDF file previews ([#1548](https://github.com/pocketbase/pocketbase/pull/1548); thanks @mjadobson).
@@ -35,7 +34,8 @@
 - Refactored all `forms` Submit interceptors to use a Generic data type as their payload.
 
 - Added new helper `apis.RecordAuthResponse(app, httpContext, record, meta)` to return a standard Record auth API response ([#1623](https://github.com/pocketbase/pocketbase/issues/1623)).
-=======
+
+
 ## v0.11.3
 
 - Fix realtime API panic on concurrent clients iteration ([#1628](https://github.com/pocketbase/pocketbase/issues/1628))
@@ -45,7 +45,6 @@
   - Added `Discard()` and `IsDiscarded()` helper methods to the `subscriptions.Client` interface.
 
   - Slow clients should no longer "block" the main action completion.
->>>>>>> a74d2274
 
 
 ## v0.11.2
